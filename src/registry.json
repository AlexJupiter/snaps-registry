--- conflicted
+++ resolved
@@ -1958,8 +1958,60 @@
         }
       }
     },
-<<<<<<< HEAD
-    "npm:@safeheron/mpcsnap": {
+    "npm:@silencelaboratories/silent-shard-snap": {
+      "id": "npm:@silencelaboratories/silent-shard-snap",
+      "metadata": {
+        "name": "Silent Shard",
+        "hidden": true,
+        "author": {
+          "name": "Silence Laboratories",
+          "website": "https://www.silencelaboratories.com/"
+        },
+        "website": "https://snap.silencelaboratories.com",
+        "summary": "2FA-like transaction approvals on phone with Silent Shard Snap",
+        "description": "The Silent Shard Snap brings a balanced notion of usability, security and user-empowerment with its “Distributed Self-Custody” design which leverages MPC cryptography. Using this Snap, users of accounts, inside MetaMask, would still have pure self-custody (all key shards are under user control and possession), while the key shards are distributed between their browser wallet and phone. \n\nSilent Shard enables an experience where the user is requested to approve transactions on their paired phone. This brings the user flow of the web3 wallet closer and more conforming to conventional 2FA, which is well accepted in traditional internet banking and fintech applications. \n\nThe Snap supports features like instant backup and recovery, and transaction security insights are to come. You can now bid goodbye to a seed phrase as a single point of failure and enjoy a fully decentralised experience.",
+        "audits": [
+          {
+            "auditor": "Cure53",
+            "report": "https://cure53.de/pentest-report_silencelabs-snap.pdf"
+          },
+          {
+            "auditor": "Cure53",
+            "report": "https://cure53.de/audit-report_silencelabs-ecdsa-lib.pdf"
+          },
+          {
+            "auditor": "Cure53",
+            "report": "https://cure53.de/pentest-report_silencelabs-apps.pdf"
+          }
+        ],
+        "support": {
+          "faq": "https://www.silencelaboratories.com/silent-shard-snap#faq",
+          "contact": "mailto:support+snap@silencelaboratories.com",
+          "keyRecovery": "https://github.com/silence-laboratories/silent-shard-offline-recovery-tool"
+        },
+        "sourceCode": "https://github.com/silence-laboratories/silent-shard-snap",
+        "additionalSourceCode": [
+          {
+            "name": "ECDSA TSS Algorithm",
+            "url": "https://github.com/silence-laboratories/ecdsa-tss-js"
+          },
+          {
+            "name": "Dapp",
+            "url": "https://github.com/silence-laboratories/silent-shard-dapp"
+          },
+          {
+            "name": "Mobile App",
+            "url": "https://github.com/silence-laboratories/silent-shard-mobile"
+          },
+          {
+            "name": "Flutter SDK",
+            "url": "https://github.com/silence-laboratories/silent-shard-flutter-sdk"
+        "1.2.6": {
+          "checksum": "HCOp9b2PGeUPCpEthvGWnn2jnKPYYf6nZnBc8KXVwuc="
+        }
+      }
+    },
+     "npm:@safeheron/mpcsnap": {
       "id": "npm:@safeheron/mpcsnap",
       "metadata": {
         "name": "Safeheron",
@@ -2007,67 +2059,12 @@
           {
             "name": "Snap App",
             "url": "https://github.com/Safeheron/safeheron-snap-app"
-=======
-    "npm:@silencelaboratories/silent-shard-snap": {
-      "id": "npm:@silencelaboratories/silent-shard-snap",
-      "metadata": {
-        "name": "Silent Shard",
-        "hidden": true,
-        "author": {
-          "name": "Silence Laboratories",
-          "website": "https://www.silencelaboratories.com/"
-        },
-        "website": "https://snap.silencelaboratories.com",
-        "summary": "2FA-like transaction approvals on phone with Silent Shard Snap",
-        "description": "The Silent Shard Snap brings a balanced notion of usability, security and user-empowerment with its “Distributed Self-Custody” design which leverages MPC cryptography. Using this Snap, users of accounts, inside MetaMask, would still have pure self-custody (all key shards are under user control and possession), while the key shards are distributed between their browser wallet and phone. \n\nSilent Shard enables an experience where the user is requested to approve transactions on their paired phone. This brings the user flow of the web3 wallet closer and more conforming to conventional 2FA, which is well accepted in traditional internet banking and fintech applications. \n\nThe Snap supports features like instant backup and recovery, and transaction security insights are to come. You can now bid goodbye to a seed phrase as a single point of failure and enjoy a fully decentralised experience.",
-        "audits": [
-          {
-            "auditor": "Cure53",
-            "report": "https://cure53.de/pentest-report_silencelabs-snap.pdf"
-          },
-          {
-            "auditor": "Cure53",
-            "report": "https://cure53.de/audit-report_silencelabs-ecdsa-lib.pdf"
-          },
-          {
-            "auditor": "Cure53",
-            "report": "https://cure53.de/pentest-report_silencelabs-apps.pdf"
-          }
-        ],
-        "support": {
-          "faq": "https://www.silencelaboratories.com/silent-shard-snap#faq",
-          "contact": "mailto:support+snap@silencelaboratories.com",
-          "keyRecovery": "https://github.com/silence-laboratories/silent-shard-offline-recovery-tool"
-        },
-        "sourceCode": "https://github.com/silence-laboratories/silent-shard-snap",
-        "additionalSourceCode": [
-          {
-            "name": "ECDSA TSS Algorithm",
-            "url": "https://github.com/silence-laboratories/ecdsa-tss-js"
-          },
-          {
-            "name": "Dapp",
-            "url": "https://github.com/silence-laboratories/silent-shard-dapp"
-          },
-          {
-            "name": "Mobile App",
-            "url": "https://github.com/silence-laboratories/silent-shard-mobile"
-          },
-          {
-            "name": "Flutter SDK",
-            "url": "https://github.com/silence-laboratories/silent-shard-flutter-sdk"
->>>>>>> 11ba4439
           }
         ]
       },
       "versions": {
-<<<<<<< HEAD
         "2.4.8": {
           "checksum": "lsLGMbBoP5VIViV28jKZ+edzfPZxvbIlPGOB3pDOn6w="
-=======
-        "1.2.6": {
-          "checksum": "HCOp9b2PGeUPCpEthvGWnn2jnKPYYf6nZnBc8KXVwuc="
->>>>>>> 11ba4439
         }
       }
     },
